import 'whatwg-fetch';

import {
  ExecutionResult,
  DocumentNode,
} from 'graphql';

import { print } from 'graphql-tag/printer';

import { MiddlewareInterface } from './middleware';
import { AfterwareInterface } from './afterware';

/**
 * This is an interface that describes an GraphQL document to be sent
 * to the server.
 *
 * @param query The GraphQL document to be sent to the server. Note that this can
 * be a mutation document or a query document.
 *
 * @param variables An object that maps from variable names to variable values. These variables
 * can be referenced within the GraphQL document.
 *
 * @param operationName The name of the query or mutation, extracted from the GraphQL document.
 */
export interface Request {
  debugName?: string;
  query?: DocumentNode;
  variables?: Object;
  operationName?: string;
  [additionalKey: string]: any;
}

// The request representation just before it is converted to JSON
// and sent over the transport.
export interface PrintedRequest {
  debugName?: string;
  query?: string;
  variables?: Object;
  operationName?: string;
}

export interface NetworkInterface {
  [others: string]: any;
  query(request: Request): Promise<ExecutionResult>;
}

export interface BatchedNetworkInterface extends NetworkInterface {
  batchQuery(requests: Request[]): Promise<ExecutionResult[]>;
}

// XXX why does this have to extend network interface? does it even have a 'query' function?
export interface SubscriptionNetworkInterface extends NetworkInterface {
  subscribe(request: Request, handler: (error: any, result: any) => void): number;
  unsubscribe(id: Number): void;
}

export interface HTTPNetworkInterface extends NetworkInterface {
  _uri: string;
  _opts: RequestInit;
  _middlewares: MiddlewareInterface[];
  _afterwares: AfterwareInterface[];
  use(middlewares: MiddlewareInterface[]): HTTPNetworkInterface;
  useAfter(afterwares: AfterwareInterface[]): HTTPNetworkInterface;
}

export interface RequestAndOptions {
  request: Request;
  options: RequestInit;
}

export interface ResponseAndOptions {
  response: IResponse;
  options: RequestInit;
}

export function printRequest(request: Request): PrintedRequest {
  return {
    ...request,
    query: print(request.query),
  };
}

// TODO: refactor
// add the batching to this.
export class HTTPFetchNetworkInterface implements NetworkInterface {
  public _uri: string;
  public _opts: RequestInit;
  public _middlewares: MiddlewareInterface[];
  public _afterwares: AfterwareInterface[];

  constructor(uri: string, opts: RequestInit = {}) {
    if (!uri) {
      throw new Error('A remote enpdoint is required for a network layer');
    }

    if (typeof uri !== 'string') {
      throw new Error('Remote endpoint must be a string');
    }

    this._uri = uri;
    this._opts = { ...opts };
    this._middlewares = [];
    this._afterwares = [];
  }

  public applyMiddlewares({
    request,
    options,
  }: RequestAndOptions): Promise<RequestAndOptions> {
    return new Promise((resolve, reject) => {
      const queue = (funcs: MiddlewareInterface[], scope: any) => {
        const next = () => {
          if (funcs.length > 0) {
            const f = funcs.shift();
            f.applyMiddleware.apply(scope, [{ request, options }, next]);
          } else {
            resolve({
              request,
              options,
            });
          }
        };
        next();
      };

      // iterate through middlewares using next callback
      queue([...this._middlewares], this);
    });
  }

  public applyAfterwares({
    response,
    options,
  }: ResponseAndOptions): Promise<ResponseAndOptions> {
    return new Promise((resolve, reject) => {
      const queue = (funcs: any[], scope: any) => {
        const next = () => {
          if (funcs.length > 0) {
            const f = funcs.shift();
            f.applyAfterware.apply(scope, [{ response, options }, next]);
          } else {
            resolve({
              response,
              options,
            });
          }
        };
        next();
      };

      // iterate through afterwares using next callback
      queue([...this._afterwares], this);
    });
  }

  public fetchFromRemoteEndpoint({
    request,
    options,
  }: RequestAndOptions): Promise<IResponse> {
    return fetch(this._uri, {
      ...this._opts,
      body: JSON.stringify(printRequest(request)),
      method: 'POST',
      ...options,
      headers: {
        Accept: '*/*',
        'Content-Type': 'application/json',
        ...(options.headers as { [headerName: string]: string }),
      },
    });
  };

<<<<<<< HEAD
  public query(request: Request): Promise<GraphQLResult> {
    const options = { ...this._opts };
=======
  public query(request: Request): Promise<ExecutionResult> {
    const options = assign({}, this._opts);
>>>>>>> 735ee9b4

    return this.applyMiddlewares({
      request,
      options,
    }).then( (rao) => this.fetchFromRemoteEndpoint.call(this, rao))
      .then(response => this.applyAfterwares({
        response: response as IResponse,
        options,
      }))
      .then(({ response }) => (response as IResponse).json())
      .then((payload: ExecutionResult) => {
        if (!payload.hasOwnProperty('data') && !payload.hasOwnProperty('errors')) {
          throw new Error(
            `Server response was missing for query '${request.debugName}'.`,
          );
        } else {
          return payload as ExecutionResult;
        }
      });
  };

  public use(middlewares: MiddlewareInterface[]): HTTPNetworkInterface {
    middlewares.map((middleware) => {
      if (typeof middleware.applyMiddleware === 'function') {
        this._middlewares.push(middleware);
      } else {
        throw new Error('Middleware must implement the applyMiddleware function');
      }
    });
    return this;
  }

  public useAfter(afterwares: AfterwareInterface[]): HTTPNetworkInterface {
    afterwares.map(afterware => {
      if (typeof afterware.applyAfterware === 'function') {
        this._afterwares.push(afterware);
      } else {
        throw new Error('Afterware must implement the applyAfterware function');
      }
    });
    return this;
  }
}

export interface NetworkInterfaceOptions {
  uri?: string;
  opts?: RequestInit;
}

export function createNetworkInterface(
  uriOrInterfaceOpts: string | NetworkInterfaceOptions,
  secondArgOpts: NetworkInterfaceOptions = {},
): HTTPNetworkInterface {
  if (! uriOrInterfaceOpts) {
    throw new Error('You must pass an options argument to createNetworkInterface.');
  }

  let uri: string;
  let opts: RequestInit;

  // We want to change the API in the future so that you just pass all of the options as one
  // argument, so even though the internals work with two arguments we're warning here.
  if (typeof uriOrInterfaceOpts === 'string') {
    console.warn(`Passing the URI as the first argument to createNetworkInterface is deprecated \
as of Apollo Client 0.5. Please pass it as the "uri" property of the network interface options.`);
    opts = secondArgOpts;
    uri = uriOrInterfaceOpts as string;
  } else {
    opts = (uriOrInterfaceOpts as NetworkInterfaceOptions).opts;
    uri = (uriOrInterfaceOpts as NetworkInterfaceOptions).uri;
  }

  return new HTTPFetchNetworkInterface(uri, opts);
}<|MERGE_RESOLUTION|>--- conflicted
+++ resolved
@@ -170,13 +170,8 @@
     });
   };
 
-<<<<<<< HEAD
-  public query(request: Request): Promise<GraphQLResult> {
+  public query(request: Request): Promise<ExecutionResult> {
     const options = { ...this._opts };
-=======
-  public query(request: Request): Promise<ExecutionResult> {
-    const options = assign({}, this._opts);
->>>>>>> 735ee9b4
 
     return this.applyMiddlewares({
       request,

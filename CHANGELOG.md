--- conflicted
+++ resolved
@@ -3,12 +3,9 @@
 Expect active development and potentially significant breaking changes in the `0.x` track. We'll try to be diligent about releasing a `1.0` version in a timely fashion (ideally within 3 to 6 months), to signal the start of a more stable API.
 
 ### vNEXT
-<<<<<<< HEAD
 - Feature: support defaultValues for query variables [PR #1492](https://github.com/apollographql/apollo-client/pull/1492)
-=======
 
 ### 1.0.0-rc.7
->>>>>>> dfb12ea3
 - Fix: `cachePolicy: cache-and-network` queries now dispatch `APOLLO_QUERY_RESULT_CLIENT` [PR #1463](https://github.com/apollographql/apollo-client/pull/1463)
 - Fix: query deduplication no longer causes query errors to prevent subsequent successful execution of the same query  [PR #1481](https://github.com/apollographql/apollo-client/pull/1481)
 - Breaking: change default of notifyOnNetworkStatusChange back to false [PR #1482](https://github.com/apollographql/apollo-client/pull/1482)
